--- conflicted
+++ resolved
@@ -92,29 +92,6 @@
          this.sessionId();
 };
 
-<<<<<<< HEAD
-=======
-
-/**
- * Parse the revenue from a number or a string matching '$45.00'
- */
-
-Track.prototype.revenue = function () {
-  var revenue = this.proxy('properties.revenue')
-    || this.proxy('properties.value');
-
-  if (!revenue) return;
-  if (typeof revenue === 'number') return revenue;
-  if (typeof revenue !== 'string') return;
-
-  revenue = revenue.replace(/\$/g, '');
-  revenue = parseFloat(revenue);
-
-  if (!isNaN(revenue)) return revenue;
-};
-
-
->>>>>>> ae831cfa
 /**
  * Get the call's email, using an the user ID if it's a valid email.
  *
@@ -137,12 +114,16 @@
  */
 
 Track.prototype.revenue = function () {
-  var revenue = this.proxy('properties.revenue');
+  var revenue = this.proxy('properties.revenue')
+    || this.proxy('properties.value');
+
+  if (!revenue) return;
   if (typeof revenue === 'number') return revenue;
-  if (!revenue || typeof revenue !== 'string') return;
+  if (typeof revenue !== 'string') return;
 
   revenue = revenue.replace(/\$/g, '');
   revenue = parseFloat(revenue);
+
   if (!isNaN(revenue)) return revenue;
 };
 
