<<<<<<< HEAD
var component = require('require-component')(require)
  , clone     = component('clone')
  , isEnabled = component('./is-enabled')
  , objCase   = component('obj-case');
=======
>>>>>>> 60a1b2c6

var component = require('require-component')(require);
var clone = component('clone');
var isEnabled = component('./is-enabled');
var objCase = component('obj-case');
var uaParser = component('ua-parser-js');

/**
 * Expose `Facade`.
 */

module.exports = Facade;

/**
 * Initialize a new `Facade` with an `obj` of arguments.
 *
 * @param {Object} obj
 */

function Facade (obj) {
  if (!obj.hasOwnProperty('timestamp')) obj.timestamp = new Date();
  else obj.timestamp = new Date(obj.timestamp);
  this.obj = obj;
}

/**
 * Return a proxy function for a `field` that will attempt to first use methods,
 * and fallback to accessing the underlying object directly. You can specify
 * deeply nested fields too like:
 *
 *   this.proxy('options.Librato');
 *
 * @param {String} field
 */

Facade.prototype.proxy = function (field) {
  var fields = field.split('.');
  field = fields.shift();

  // Call a function at the beginning to take advantage of facaded fields
  var obj = this[field] || this.field(field);
  if (!obj) return obj;
  if (typeof obj === 'function') obj = obj.call(this) || {};
  if (fields.length === 0) return clone(obj);

  obj = objCase(obj, fields.join('.'));
  return clone(obj);
};

/**
 * Directly access a specific `field` from the underlying object, returning a
 * clone so outsiders don't mess with stuff.
 *
 * @param {String} field
 * @return {Mixed}
 */

Facade.prototype.field = function (field) {
  return clone(this.obj[field]);
};

/**
 * Utility method to always proxy a particular `field`. You can specify deeply
 * nested fields too like:
 *
 *   Facade.proxy('options.Librato');
 *
 * @param {String} field
 * @return {Function}
 */

Facade.proxy = function (field) {
  return function () {
    return this.proxy(field);
  };
};

/**
 * Utility method to directly access a `field`.
 *
 * @param {String} field
 * @return {Function}
 */

Facade.field = function (field) {
  return function () {
    return this.field(field);
  };
};

/**
 * Get the basic json object of this facade.
 *
 * @return {Object}
 */

Facade.prototype.json = function () {
  return clone(this.obj);
};

/**
 * Get the options of a call (formerly called "context"). If you pass an
 * integration name, it will get the options for that specific integration, or
 * undefined if the integration is not enabled.
 *
 * @param {String} integration (optional)
 * @return {Object or Null}
 */

Facade.prototype.options = function (integration) {
  var options = clone(this.obj.options || this.obj.context) || {};
  if (!integration) return clone(options);
  if (!this.enabled(integration)) return;

  options = options[integration] || {};
  return typeof options === 'boolean' ? {} : clone(options);
};

/**
 * Check whether an integration is enabled.
 *
 * @param {String} integration
 * @return {Boolean}
 */

Facade.prototype.enabled = function (integration) {
  var allEnabled = this.proxy('options.providers.all');
  if (typeof allEnabled !== 'boolean') allEnabled = this.proxy('options.all');
  if (typeof allEnabled !== 'boolean') allEnabled = true;

  var enabled = allEnabled && isEnabled(integration);
  var options = this.options();

  // If the integration is explicitly enabled or disabled, use that
  // First, check options.providers for backwards compatibility
  if (options.providers && options.providers.hasOwnProperty(integration)) {
    enabled = options.providers[integration];
  }

  // Next, check for the integration's existence in 'options' to enable it.
  // If the settings are a boolean, use that, otherwise it should be enabled.
  if (options.hasOwnProperty(integration)) {
    var settings = options[integration];
    if (typeof settings === 'boolean') {
      enabled = settings;
    } else {
      enabled = true;
    }
  }

  return enabled ? true : false;
};

/**
<<<<<<< HEAD
=======
 * Get the `userAgent` option.
 *
 * @return {String}
 */

Facade.prototype.userAgent = function () {
  var ua = this.proxy('options.userAgent');
  if (!ua) return;

  var result = uaParser(ua);
  result.full = ua;  // add the full text
  return result;
};

/**
>>>>>>> 60a1b2c6
 * Check whether the user is active.
 *
 * @return {Boolean}
 */

Facade.prototype.active = function () {
  var active = this.proxy('options.active');
  if (active === null || active === undefined) active = true;
  return active;
};

/**
 * Setup some basic proxies.
 */

Facade.prototype.channel = Facade.field('channel');
Facade.prototype.timestamp = Facade.field('timestamp');
Facade.prototype.ip = Facade.proxy('options.ip');<|MERGE_RESOLUTION|>--- conflicted
+++ resolved
@@ -1,16 +1,8 @@
-<<<<<<< HEAD
-var component = require('require-component')(require)
-  , clone     = component('clone')
-  , isEnabled = component('./is-enabled')
-  , objCase   = component('obj-case');
-=======
->>>>>>> 60a1b2c6
 
 var component = require('require-component')(require);
 var clone = component('clone');
 var isEnabled = component('./is-enabled');
 var objCase = component('obj-case');
-var uaParser = component('ua-parser-js');
 
 /**
  * Expose `Facade`.
@@ -159,24 +151,14 @@
 };
 
 /**
-<<<<<<< HEAD
-=======
  * Get the `userAgent` option.
  *
  * @return {String}
  */
 
-Facade.prototype.userAgent = function () {
-  var ua = this.proxy('options.userAgent');
-  if (!ua) return;
-
-  var result = uaParser(ua);
-  result.full = ua;  // add the full text
-  return result;
-};
+Facade.prototype.userAgent = function () {};
 
 /**
->>>>>>> 60a1b2c6
  * Check whether the user is active.
  *
  * @return {Boolean}
